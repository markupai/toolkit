name: Build

on:
  push:
  pull_request:
  schedule:
    - cron: '0 2 * * *'
  workflow_dispatch:

jobs:
  build:
    runs-on: ubuntu-latest

    steps:
      - name: Checkout Code
        uses: actions/checkout@v5

      - name: Setup Node
        uses: actions/setup-node@v5
        with:
          node-version: 22
          cache: 'npm'

      - name: Install dependencies
        run: npm ci

      - name: Run lint
        run: npm run lint

      - name: Run unit tests
        run: npm run test:unit

      - name: Build
        run: npm run build
<<<<<<< HEAD
=======

  integration-test:
    runs-on: ubuntu-latest
    if: github.ref == 'refs/heads/main'
    steps:
      - name: Checkout Code
        uses: actions/checkout@v5

      - name: Setup Node
        uses: actions/setup-node@v5
        with:
          node-version: 22
          cache: 'npm'

      - name: Install dependencies
        run: npm ci

      - name: Run integration tests
        env:
          API_KEY: ${{ secrets.API_KEY }}
          TEST_PLATFORM_URL: ${{ secrets.TEST_PLATFORM_URL }}
        run: npm run test:integration
>>>>>>> a29c5c17
<|MERGE_RESOLUTION|>--- conflicted
+++ resolved
@@ -31,29 +31,4 @@
         run: npm run test:unit
 
       - name: Build
-        run: npm run build
-<<<<<<< HEAD
-=======
-
-  integration-test:
-    runs-on: ubuntu-latest
-    if: github.ref == 'refs/heads/main'
-    steps:
-      - name: Checkout Code
-        uses: actions/checkout@v5
-
-      - name: Setup Node
-        uses: actions/setup-node@v5
-        with:
-          node-version: 22
-          cache: 'npm'
-
-      - name: Install dependencies
-        run: npm ci
-
-      - name: Run integration tests
-        env:
-          API_KEY: ${{ secrets.API_KEY }}
-          TEST_PLATFORM_URL: ${{ secrets.TEST_PLATFORM_URL }}
-        run: npm run test:integration
->>>>>>> a29c5c17
+        run: npm run build